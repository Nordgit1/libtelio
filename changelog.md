--- conflicted
+++ resolved
@@ -5,12 +5,9 @@
 * LLT-3554: Add version in FileInfo for windows binary.
 * LLT-3764: Upgrade moose to 0.6.0
 * LLT-3740: Add endpoint gone notification for endpoint providers
-<<<<<<< HEAD
 * LLT-3754: Fix Android getifaddrs permission error
-=======
 * LLT-3506: Add ip field to node events
 * LLT-3638: Store fingerprints persistently
->>>>>>> 665414b9
 
 <br>
 
