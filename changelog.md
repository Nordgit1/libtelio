--- conflicted
+++ resolved
@@ -2,11 +2,9 @@
 ### **Bruschetta**
 ---
 * LLT-3619: Update crypto box
-<<<<<<< HEAD
 * LLT-3636: Add derp server side keepalives configuration to feature config
-=======
+* LLT-3649: Remove slog mentions from README.md
 * LLT-3654: Fix infinite loop in STUN endpoint provider when meshnet is off
->>>>>>> 6a48291b
 
 <br>
 
@@ -33,7 +31,6 @@
 * Release build contains debug logs from now
 * LLT-3616: Upgrade bindings for moose
 * LLT-3647: Remove dependency on the outdated time crate
-* LLT-3649: Remove slog mentions from README.md
 
 <br>
 
