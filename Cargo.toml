[package]
name = "telio"
version = "4.2.0"
authors = ["info@nordvpn.com"]
edition = "2018"
license = "GPL-3.0-only"
repository = "https://github.com/NordSecurity/libtelio"

[package.metadata.cargo-udeps.ignore]
# Ignore wasm-bindgen dependency on gitlab cargo-lint-udeps
normal = ["wasm-bindgen"]

[lib]
crate-type = ["staticlib", "cdylib", "lib"]

[features]
pretend_to_be_macos = ["telio-model/pretend_to_be_macos"]

[dependencies]
cfg-if = "1.0.0"
ffi_helpers = "0.3.0"
num_cpus = "1.15.0"
wasm-bindgen = "=0.2.83" # Only for compatability with moose wasm version

anyhow.workspace = true
async-trait.workspace = true
base64.workspace = true
crypto_box.workspace = true
futures.workspace = true
ipnetwork.workspace = true
lazy_static.workspace = true
libc.workspace = true
log.workspace = true
modifier.workspace = true
parking_lot.workspace = true
serde.workspace = true
serde_with.workspace = true
serde_json.workspace = true
thiserror.workspace = true
tokio = { workspace = true, features = ["full"] }
tracing.workspace = true
uuid.workspace = true

telio-crypto.workspace = true
telio-dns.workspace = true
telio-firewall.workspace = true
telio-lana.workspace = true
telio-model.workspace = true
telio-nat-detect.workspace = true
telio-nurse.workspace = true
telio-proto.workspace = true
telio-proxy.workspace = true
telio-relay.workspace = true
telio-sockets.workspace = true
telio-task.workspace = true
telio-traversal.workspace = true
telio-utils.workspace = true
telio-wg.workspace = true

[dev-dependencies]
slog-async = "2.7"
slog-term = "2.8"

mockall.workspace = true
ntest.workspace = true
pretty_assertions.workspace = true
rstest.workspace = true
tokio = { workspace = true, features = ["test-util"] }

telio-dns = { workspace = true, features = ["mockall"] }
telio-firewall = { workspace = true, features = ["mockall"] }
telio-proxy = { workspace = true, features = ["mockall"] }
telio-test.workspace = true
telio-traversal = { workspace = true, features = ["mockall"] }
telio-wg = { workspace = true, features = ["mockall", "test-adapter"] }

[build-dependencies]
anyhow.workspace = true
cc.workspace = true

[target.'cfg(windows)'.dependencies]
winapi = { workspace = true, features = ["ntdef", "winerror"] }

[target.'cfg(windows)'.build-dependencies]
winres = "0.1"

[workspace]
resolver = "2"
members = [
	"crates/*",
	"clis/*",
]
exclude = [
	"wireguard-go-rust-wrapper"
]

[workspace.dependencies]
anyhow = "1"
async-trait = "0.1.51"
base64 = "0.13.0"
bytes = "1"
cc = "1.0"
clap = { version = "3.1", features = ["derive"] }
crypto_box = { version = "0.8.2", features = ["std"] }
env_logger = "0.9.0"
futures = "0.3"
hashlink = "0.8.3"
hex = "0.4.3"
httparse = "1.8.0"
ipnet = "2.3"
ipnetwork = "0.18"
itertools = "0.10"
lazy_static = "1.4.0"
libc = "0.2.112"
<<<<<<< HEAD
tracing = { version = "0.1.37", features = ["max_level_trace", "release_max_level_debug"] }
=======
log = {version = "0.4.14", features = ["release_max_level_debug"]}
>>>>>>> 8ea9d1d3
maplit = "1"
mockall = "0.11.3"
modifier = "0.1.0"
nat-detect = "0.1.7"
ntest = "0.7"
num_enum = "0.6.1"
once_cell = "1"
parking_lot = "0.12"
pnet_packet = "0.28.0"
pretty_assertions = "0.7.2"
proptest = "1.2.0"
proptest-derive = "0.3.0"
protobuf-codegen-pure = "2"
rand = "0.8"
rstest = "0.11.0"
rupnp = { version = "1.1.0", default-features = false }
rustc-hash = "1"
serde = { version = "1.0", features = ["derive"] }
serde_json = "1.0"
serde_with = "1.10"
sha2 = "0.10.6"
slog = "2.7"
sn_fake_clock = "0.4"
strum = { version = "0.24.0", features = ["derive"] }
surge-ping = { version = "0.8.0" }
thiserror = "1.0"
time = { version = "0.3.9", features = ["formatting"] }
tokio = ">=1.22"
tracing = { version = "0.1.37", features = ["release_max_level_debug"] }
url = "2.2.2"
uuid = { version = "1.1.2", features = ["v4"] }
winapi = { version = "0.3", features = ["netioapi", "ws2def"] }

boringtun = { git = "https://github.com/NordSecurity/boringtun.git", tag = "v1.1.5" }
x25519-dalek = { version = "2.0.0-pre.1", features = ["reusable_secrets", "static_secrets"] }

telio-crypto = { version = "0.1.0", path = "./crates/telio-crypto" }
telio-dns = { version = "0.1.0", path = "./crates/telio-dns" }
telio-firewall = { version = "0.1.0", path = "./crates/telio-firewall" }
telio-lana = { version = "0.1.0", path = "./crates/telio-lana" }
telio-model = { version = "0.1.0", path = "./crates/telio-model" }
telio-nat-detect = { version = "0.1.0", path = "./crates/telio-nat-detect" }
telio-nurse = { version = "0.1.0", path = "./crates/telio-nurse" }
telio-proto = { version = "0.1.0", path = "./crates/telio-proto" }
telio-proxy = { version = "0.1.0", path = "./crates/telio-proxy" }
telio-relay = { version = "0.1.0", path = "./crates/telio-relay" }
telio-sockets = { version = "0.1.0", path = "./crates/telio-sockets" }
telio-task = { version = "0.1.0", path = "./crates/telio-task" }
telio-test = { version = "1.0.0", path = "./crates/telio-test" }
telio-traversal = { version = "0.1.0",  path = "./crates/telio-traversal" }
telio-utils = { version = "0.1.0", path = "./crates/telio-utils" }
telio-wg = { version = "0.1.0", path = "./crates/telio-wg" }<|MERGE_RESOLUTION|>--- conflicted
+++ resolved
@@ -112,11 +112,7 @@
 itertools = "0.10"
 lazy_static = "1.4.0"
 libc = "0.2.112"
-<<<<<<< HEAD
 tracing = { version = "0.1.37", features = ["max_level_trace", "release_max_level_debug"] }
-=======
-log = {version = "0.4.14", features = ["release_max_level_debug"]}
->>>>>>> 8ea9d1d3
 maplit = "1"
 mockall = "0.11.3"
 modifier = "0.1.0"
